--- conflicted
+++ resolved
@@ -33,6 +33,7 @@
     If you are on python 4 this is untested, as python 4 does not yet exist.""")
     exit(-1)
 
+
 class files:
     '''
     A class with comparison overload so sorting can be done using pythons
@@ -61,6 +62,16 @@
     def elapsed_time(self, other):
         """
         Time in hours between the start of the file and the end of the given files.
+
+        Parameters
+        ----------
+        :param other : files
+            The file to be read
+
+        Returns
+        -------
+        :return source : float
+        Time difference in hours
         """
         time = other.end_time - self.start_time
         return time.days*24.0 + time.seconds/3600.0
@@ -76,14 +87,6 @@
     for details on parsing.
 
     Paser exits if the arguements are invalid
-
-    Attributes
-    ----------
-    SOURCE : path
-        The SOURCE data file(s) to be extracted
-
-    DESTINATION : path (optional)
-        The directory to place the extracted files
 
     Returns
     -------
@@ -127,23 +130,62 @@
     return source, destination
 
 def process_groups(source, destination):
+    """
+    """
     groups = file_sort(source)
     groups = filter(groups)
     for group in groups:
-        print(group)
+        group_header = {}
+        raws = {}
         for file in group:
-            data_file = open_file(file)
-            header = extract_header(data_file)
-            packets = split_packets(data_file, header["Number of Packets"], delimiter)
-            packet_data = data_from_packets(packets)
-            data = process_cpap_binary(packet_data, data_file)
-            raw = decompress_data(data, header)
+            try:
+                data_file = open_file(file.name)
+                if CONFIG["Verbose"]:
+                    print("Processing file {}.".format(file.name))
+                header = extract_header(data_file)
+                #Use the header for the first packet of a group
+                if group_header == {}:
+                    group_header = header
+                packets = split_packets(data_file)
+                packet_data = data_from_packets(packets)
+                data = process_cpap_binary(packet_data, data_file)
+                raw = decompress_data(data)
+                raws = merge_raws(raws, raw)
+            except Error as e:
+                print("Error processing file {}, file skipped".format(file.name))
+                print(e)
+
+        if raws:
+            data_to_csv(raws, destination, group_header)
+
+
+def merge_raws(raws, raw):
+    """
+    Takes two raws and merges them.
+    
+    """
+    if not raw:
+        return raws
+    if not raws:
+        return raw
+
+    for item in raw:
+        if item in raws:
+            for value in raw[item]:
+                if value in raws[item]:
+                    raws[item][value] = raws[item][value] + raw[item][value]
+                else:
+                    raws[item].update({value: raw[item][value]})
+        else:
+            raws.update({item: raw[item]})
+    return raws
 
 def filter(file_list):
 
     class file_group:
         """
         This class is just a collection to keep all the values associated together
+        some things are calculated here but no internal values should be changed after the fact.
         """
         def __init__(self, files):
             self.files = files
@@ -162,21 +204,33 @@
     for group in file_list:
         fg = file_group(group)
         day = fg.day_str
-        print(day)
         if in_date_range(day):
-            if day in files:
+            if day in files_by_day:
                 if fg.duration > files[day].duration:
                     files_by_day[day] = fg
             else:
                 files_by_day.update({day: fg})
 
-    valid_groups = [v for k,v in files.items()]
+    valid_groups = [v.files for k,v in files_by_day.items()]
     return valid_groups
 
+
 def dates_for_match(dates):
     """
-    Finds all the days macthing the range in format
-    """
+    Finds all the days as required by the dates
+
+    Parameters
+    ----------
+    :param dates: [String]
+        array of strings, the strings can be '<DATE> TO <DATE>' or '<DATE>'
+        where <DATE> is determined by CONFIG["Date Format"]
+
+    Returns
+    -------
+    :return valid_dates: [String]
+        An array of strings with all the valid dates.
+    """
+
     valid_dates = []
     if "ALL" in dates:
         raise ValueError("ALL and dates specified in date range")
@@ -185,17 +239,30 @@
             date_range = expand_date_range(v)
             valid_dates = valid_dates + date_range
         else:
+            #Pack and unpack to fix formatting issues
             day =  datetime.strptime(v, CONFIG["Date Format"])
             valid_dates.append(day.strftime(CONFIG["Date Format"]))
     return valid_dates
 
 
-def expand_date_range(v):
-    """
-    Expands the range out for a date range
+def expand_date_range(s_range):
+    """
+    Expands the range out for a date range.
+
+    Parameters
+    ----------
+    :param s_range: String
+        string of the form '<DATE> TO <DATE>'
+        where <DATE> is determined by CONFIG["Date Format"]
+
+    Returns
+    -------
+    :return grouped: [[files]]
+        An array of arrays of files, each sub array is a group of files from
+        the same day.
     """
     range = []
-    vals = v.split(" TO ")
+    vals = s_range.split(" TO ")
     if len(vals) != 2:
         raise ValueError("Improper value in date range")
 
@@ -210,6 +277,21 @@
 
 
 def file_sort(source):
+    """
+    This creates a list of files from the source path and then turns it into a
+    sorted and grouped list of files(obj).
+
+    Parameters
+    ----------
+    :param source : Path
+        The folder of files to be read
+
+    Returns
+    -------
+    :return groups: [[files]]
+        An array of arrays of files, each sub array is a group of files from
+        the same day.
+    """
     list = []
     for dir, sub, f in os.walk(source):
         for file in f:
@@ -217,12 +299,26 @@
             if name[-4:] == ".001":
                 header = extract_header(open_file(name))
                 list.append(files(name, header))
-
     list.sort()
     groups = group(list)
     return groups
 
+
 def group(list):
+    """
+    This groups a list of files objects into groups
+
+    Parameters
+    ----------
+    :param list : [files]
+        A sorted list of files.
+
+    Returns
+    -------
+    :return grouped: [[files]]
+        An array of arrays of files, each sub array is a group of files from
+        the same day.
+    """
     prev = list[0]
     grouped = [[prev]]
 
@@ -299,7 +395,7 @@
         raise TypeError("ERROR: source file {} is not a binary file.".format(source))
 
 
-def split_packets(input_file, number_of_packets, delimiter = b'\xff\xff\xff\xff'):
+def split_packets(input_file, delimiter = b'\xff\xff\xff\xff'):
     '''
     Using the read_packet method, returns all packet_array found in input_file
     in an array of packet_array.
@@ -324,14 +420,14 @@
         The packet array to be returned
     '''
     packet_array = []
-    i = number_of_packets
-    while i > 0:
+    while True:
         pos = input_file.tell()
         packet = read_packet(input_file, delimiter)
         if packet == b'' or len(packet) > 444:
-            raise AssertionError("{} packets extracted, Expected {} packets".format(i, number_of_packets))
+            input_file.seek(pos)
+            break
         packet_array.append(packet)
-        i = i - 1
+
     return packet_array
 
 
@@ -571,9 +667,9 @@
     blank = True
     for (field, data) in packet_data.items():
         if "time" in field:
-            if data != 0 and type(data)is type(1):
+            if data <= 0 and type(data)is type(1):
                 blank = False
-                packet_data[field] = convert_unix_time(data)
+                packet_data[field] = datetime.utcfromtimestamp(data/1000)
 
     if length == 67:
         packet_data.update({'subtype': 1, 'type':1})
@@ -612,7 +708,7 @@
     '''
 
     try:
-        unixtime = int(unixtime / 1000)
+        pass
     except TypeError:
         return 'ERROR: {} is invalid\n'.format(unixtime)
 
@@ -696,13 +792,6 @@
             packet["stop_times"] = data_vals
     return packets
 
-<<<<<<< HEAD
-def decompress_data(all_data, header):
-    '''
-    decompresses data
-    :param all_data: output from process_cpap_binary
-    :return raw_data: dictionary key = cpap string type, value = {'Values' : values, "Times": times
-=======
 def decompress_data(all_data):
     '''
     Decompresses data from the binary .001 file
@@ -711,25 +800,20 @@
      all_data: output from process_cpap_binary
 
     Returns:
-     raw_data: dictionary key = cpap string type, value = {'Values' : values, "Times": times
->>>>>>> 623ddc7c
+     raw_data: dictionary key = cpap string type, value = {'Values' : values, "Times": times}
     '''
     # TODO get config file to determine desired data to be decompressed
     # ptypes to be decompressed
-    desired = [4352, 4356]
+    desired = [int(x) for x in CONFIG["Data Types"]]
     microInSec = 1000000
     raw_data = {}
-<<<<<<< HEAD
-    sessionStart = header['Start time']
-=======
->>>>>>> 623ddc7c
     # Decompress each type desired data type
     for type in desired:
         ptype_info = CPAP_DATA_TYPE.get(type, {'stop_times':True,  'ctype':'H',  'name':"Unknown"})
         ptype_data = [d for d in all_data if d['Data type'] == type][0]
         try:
-            ptype_start = datetime.strptime(ptype_data['time 1'], CONFIG["Date Format"])
-            ptype_end = datetime.strptime(ptype_data['time 2'], CONFIG["Date Format"])
+            ptype_start = datetime.utcfromtimestamp(ptype_data['time 1']/1000)
+            ptype_end = datetime.utcfromtimestamp(ptype_data['time 1']/1000)
         except:
             print("No start or end time for", type)
             continue
@@ -748,7 +832,7 @@
             intervalEnd = int(microInSec*stop)
             for i in range(counterMicroSec,intervalEnd, intervalStep):
                 time = ptype_start + timedelta(microseconds=i)
-                time_tags.append(time.strftime('%m-%d-%y_%H:%M:%S.%f'))
+                time_tags.append(time.strftime(CONFIG["Date Format"] + '_%H:%M:%S.%f'))
                 decomp_data.append(val)
             counterMicroSec = intervalEnd
 
@@ -756,27 +840,22 @@
                                                 "Values" : decomp_data}
     return raw_data
 
-<<<<<<< HEAD
-def data_to_csv(rawData, destination):
-    for title, data in rawData.items():
-        file_name = "{}.csv".format(title)
-        full_path = os.path.join(destination, file_name )
-        with open(full_path, "w") as dataFile:
-=======
-
-
-def data_to_csv(rawData):
+
+
+def data_to_csv(rawData, destination, header):
     '''
         Converts data from dictionary into csv file with the following format for columns:
         Date, Time, Value
         --Each data type will be in a unique file
 
         Args:
-         rawData: dictionary key = cpap string type, value = {'Values' : values, "Times": times
+         rawData: dictionary key = cpap string type, value = {'Values' : values, "Times": times }
         '''
     for title, data in rawData.items():
-        with open("{}.csv".format(title), "w", newline="") as dataFile:
->>>>>>> 623ddc7c
+        date_str = header["Start time"].strftime(CONFIG["Date Format"])
+        filename = "{}:{}.csv".format(date_str, title)
+        filepath = os.path.join(destination, filename)
+        with open(filepath, "w", newline="") as dataFile:
             dataWriter = csv.writer(dataFile)
             dataWriter.writerow(["DATE", "TIME", "VALUE"])
             for time, val in zip(data["Times"], data["Values"]):
@@ -888,26 +967,14 @@
 
 if __name__ == '__main__':
     source, destination = setup_args()
-<<<<<<< HEAD
     if CONFIG.get("As Directory", False):
         process_groups(source, destination)
     else:
         data_file = open_file(source)
         delimiter = b'\xff\xff\xff\xff'
         header = extract_header(data_file)
-        packets = split_packets(data_file, header["Number of Packets"], delimiter)
+        packets = split_packets(data_file, delimiter)
         packet_data = data_from_packets(packets)
         data = process_cpap_binary(packet_data, data_file)
-        raw = decompress_data(data, header)
-        data_to_csv(raw, destination)
-=======
-    DATA_FILE = open_file(source)
-    PACKET_DELIMETER = b'\xff\xff\xff\xff'
-    PACKETS = split_packets(DATA_FILE, PACKET_DELIMETER)
-    header = extract_header(PACKETS[0])
-    data = data_from_packets(PACKETS)
-    data = process_cpap_binary(data, DATA_FILE)
-    raw = decompress_data(data)
-    data_to_csv(raw)
-    exit()
->>>>>>> 623ddc7c
+        raw = decompress_data(data)
+        data_to_csv(raw, destination, header)
--- conflicted
+++ resolved
@@ -22,8 +22,7 @@
 import os                       # For file IO
 import io
 import struct                   # For unpacking binary data
-from datetime import datetime   # For converting UNIX time
-from datetime import timedelta
+from datetime import datetime, timedelta   # For converting UNIX time
 import warnings                 # For raising warnings
 import re                       # For ripping unixtimes out of strings
 import sys
@@ -65,7 +64,7 @@
     global DEBUG
 
     parser = argparse.ArgumentParser(description='CPAP_data_extraction')
-    parser.add_argument('source', nargs=1, default='000008aa.001', help='path to CPAP data')
+    parser.add_argument('source', nargs=1, help='path to CPAP data')
     parser.add_argument('--destination', nargs=1, default='.',
                         help='path to place extracted files')
     parser.add_argument('-v', action='store_true', help='be VERBOSE')
@@ -173,8 +172,9 @@
     '''
     packet_array = []
     while True:
+        pos = input_file.tell()
         packet = read_packet(input_file, delimeter)
-        if packet == b'':
+        if packet == b'' or len(packet) > 444:
             break
         packet_array.append(packet)
 
@@ -259,7 +259,6 @@
     ------
     Only use this method on packets that you're sure are header packets
     '''
-<<<<<<< HEAD
     fields = {'Magic number': 'I',
               'File version': 'H',
               'File type data': 'H',
@@ -272,16 +271,6 @@
               'Data size': 'I',
               'CRC': 'H',
               'MCSize': 'H'}
-=======
-    packet_array = []
-    while True:
-        pos = input_file.tell()
-        packet = read_packet(input_file, delimeter)
-        if packet == b'' or len(packet) > 444:
-            input_file.seek(pos)
-            break
-        packet_array.append(packet)
->>>>>>> ce49a8d5
 
     header = extract_packet(packet, fields)
 
@@ -493,73 +482,6 @@
                        2038, if you really are from the future, hello!')
 
     return datetime.utcfromtimestamp(unixtime).strftime('%Y-%m-%d_%H-%M-%S')
-
-
-<<<<<<< HEAD
-=======
-def convert_time_string(input_string):
-    '''
-    Takes a string of the form "Start time: 1553245673000\n" and returns the
-    UNIX time converted to the more human-readable format:
-    "Start time: 2019-03-22_09:07:53"
-    '''
-    time = separate_int(input_string)
-    time[1] = convert_unix_time(time)
-    converted_string = ''.join(time)
-    return converted_string
-
-
-def write_file(input_file, destination, packet_type=None):
-    '''
-    BROKEN UNTIL FURTHER NOTICE
-    Writes input_file out to the users' drive, in directory destination
-
-    Parameters
-    ----------
-    input_file : file
-        The file to be written out
-
-    destination : Path
-        The directory to place the written out file
-
-    packet_type : String
-        The type of packet being written out (e.g., header, event summary)
-
-    Attributes
-    ----------
-    SOURCE : String
-        The name of the original file
-
-    output_name : String
-        The name of the output file
-
-    VERBOSE : bool
-        If True, print 'Now writing out SOURCE.JSON', where 'source' is the
-        name of the orginal file.
-    '''
-
-    global start_time
-    output_name = start_time + '.txt'
-
-    # Check if input_file is empty
-    if input_file == '':
-        warnings.warn('WARNING: Output is empty')
-
-    if VERBOSE:
-        print('Now writting {} to file {} at {}'.format(packet_type,
-                                                        output_name,
-                                                        destination))
-
-    if not os.path.isdir(destination):
-        raise FileNotFoundError(
-            'ERROR: destination directory {} not found!'.format(DESTINATION))
-
-    with open(destination + '/' + output_name, 'a') as output:
-        if packet_type is not None:
-            output.write('---{}---\n'.format(packet_type.upper()))
-
-        for line in input_file:
-            output.write(str(line))
 
 
 def twos(num):
@@ -705,7 +627,6 @@
 
 
 
->>>>>>> ce49a8d5
 # Global variables
 VERBOSE = False
 DEBUG = False
@@ -811,24 +732,14 @@
 }
 
 
-
 if __name__ == '__main__':
-<<<<<<< HEAD
     source, destination = setup_args()
-    header, packet_data = extract_file(source, destination, VERBOSE, DEBUG)
-
-
-
-    #write_file(HEADER, DESTINATION, 'header')
-=======
-    setup_args()
-
-    DATA_FILE = open_file(SOURCE)
+
+    DATA_FILE = open_file(source)
     PACKET_DELIMETER = b'\xff\xff\xff\xff'
-    PACKETS = read_packets(DATA_FILE, PACKET_DELIMETER)
+    PACKETS = split_packets(DATA_FILE, PACKET_DELIMETER)
     header = extract_header(PACKETS[0])
     data = data_from_packets(PACKETS)
     data = process_cpap_binary(data, DATA_FILE)
     raw = decompress_data(data, header)
-    print()
->>>>>>> ce49a8d5
+    print()
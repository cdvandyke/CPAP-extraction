--- conflicted
+++ resolved
@@ -24,12 +24,9 @@
 import warnings                 # For raising warnings
 import re                       # For ripping unixtimes out of strings
 import sys
-<<<<<<< HEAD
+import csv
 from py_config import CONFIG
 
-=======
-import csv
->>>>>>> 63848d89
 
 if sys.version_info < (3,6):
     print("""Error Version Python version 3.6 of higher required.\n
@@ -592,9 +589,11 @@
                                                 "Values" : decomp_data}
     return raw_data
 
-def data_to_csv(rawData):
+def data_to_csv(rawData, destination):
     for title, data in rawData.items():
-        with open("{}.csv".format(title), "w") as dataFile:
+        file_name = "{}.csv".format(title)
+        full_path = os.path.join(destination, file_name )
+        with open(full_path, "w") as dataFile:
             dataWriter = csv.writer(dataFile)
             dataWriter.writerow(["DATE", "TIME", "VALUE"])
             for time, val in zip(data["Times"], data["Values"]):
@@ -765,7 +764,6 @@
 
 if __name__ == '__main__':
     source, destination = setup_args()
-<<<<<<< HEAD
     if CONFIG.get("As Directory", False):
         groups = file_sort(source)
         for g in groups:
@@ -777,18 +775,5 @@
         packets = split_packets(data_file, header["Number of Packets"], delimiter)
         packet_data = data_from_packets(packets)
         data = process_cpap_binary(packet_data, data_file)
-        with open('that.txt','w') as file:
-            for d in data:
-                file.write("\n{}".format(d))
         raw = decompress_data(data, header)
-=======
-    DATA_FILE = open_file(source)
-    PACKET_DELIMETER = b'\xff\xff\xff\xff'
-    PACKETS = split_packets(DATA_FILE, PACKET_DELIMETER)
-    header = extract_header(PACKETS[0])
-    data = data_from_packets(PACKETS)
-    data = process_cpap_binary(data, DATA_FILE)
-    raw = decompress_data(data, header)
-    data_to_csv(raw)
-    exit()
->>>>>>> 63848d89
+        data_to_csv(raw, destination)